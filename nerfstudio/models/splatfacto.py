# ruff: noqa: E741
# Copyright 2022 the Regents of the University of California, Nerfstudio Team and contributors. All rights reserved.
#
# Licensed under the Apache License, Version 2.0 (the "License");
# you may not use this file except in compliance with the License.
# You may obtain a copy of the License at
#
#     http://www.apache.org/licenses/LICENSE-2.0
#
# Unless required by applicable law or agreed to in writing, software
# distributed under the License is distributed on an "AS IS" BASIS,
# WITHOUT WARRANTIES OR CONDITIONS OF ANY KIND, either express or implied.
# See the License for the specific language governing permissions and
# limitations under the License.

"""
Gaussian Splatting implementation that combines many recent advancements.
"""

from __future__ import annotations

import math
from dataclasses import dataclass, field
from typing import Dict, List, Literal, Optional, Tuple, Type, Union

import numpy as np
import torch
<<<<<<< HEAD
from gsplat._torch_impl import quat_to_rotmat, clip_near_plane
from gsplat.project_gaussians import project_gaussians
from gsplat.rasterize import rasterize_gaussians
from gsplat.sh import num_sh_bases, spherical_harmonics
=======
from gsplat.cuda_legacy._torch_impl import quat_to_rotmat

try:
    from gsplat.rendering import rasterization
except ImportError:
    print("Please install gsplat>=1.0.0")
from gsplat.cuda_legacy._wrapper import num_sh_bases
>>>>>>> 9b3cbc79
from pytorch_msssim import SSIM
from torch.nn import Parameter

from nerfstudio.cameras.camera_optimizers import CameraOptimizer, CameraOptimizerConfig
from nerfstudio.cameras.cameras import Cameras
from nerfstudio.data.scene_box import OrientedBox
from nerfstudio.engine.callbacks import TrainingCallback, TrainingCallbackAttributes, TrainingCallbackLocation
from nerfstudio.engine.optimizers import Optimizers
from nerfstudio.models.base_model import Model, ModelConfig
from nerfstudio.utils.colors import get_color
from nerfstudio.utils.misc import torch_compile
from nerfstudio.utils.rich_utils import CONSOLE


def random_quat_tensor(N):
    """
    Defines a random quaternion tensor of shape (N, 4)
    """
    u = torch.rand(N)
    v = torch.rand(N)
    w = torch.rand(N)
    return torch.stack(
        [
            torch.sqrt(1 - u) * torch.sin(2 * math.pi * v),
            torch.sqrt(1 - u) * torch.cos(2 * math.pi * v),
            torch.sqrt(u) * torch.sin(2 * math.pi * w),
            torch.sqrt(u) * torch.cos(2 * math.pi * w),
        ],
        dim=-1,
    )


def RGB2SH(rgb):
    """
    Converts from RGB values [0,1] to the 0th spherical harmonic coefficient
    """
    C0 = 0.28209479177387814
    return (rgb - 0.5) / C0


def SH2RGB(sh):
    """
    Converts from the 0th spherical harmonic coefficient to RGB values [0,1]
    """
    C0 = 0.28209479177387814
    return sh * C0 + 0.5


def resize_image(image: torch.Tensor, d: int):
    """
    Downscale images using the same 'area' method in opencv

    :param image shape [H, W, C]
    :param d downscale factor (must be 2, 4, 8, etc.)

    return downscaled image in shape [H//d, W//d, C]
    """
    import torch.nn.functional as tf

    image = image.to(torch.float32)
    weight = (1.0 / (d * d)) * torch.ones((1, 1, d, d), dtype=torch.float32, device=image.device)
    return tf.conv2d(image.permute(2, 0, 1)[:, None, ...], weight, stride=d).squeeze(1).permute(1, 2, 0)


@torch_compile()
def get_viewmat(optimized_camera_to_world):
    """
    function that converts c2w to gsplat world2camera matrix, using compile for some speed
    """
    R = optimized_camera_to_world[:, :3, :3]  # 3 x 3
    T = optimized_camera_to_world[:, :3, 3:4]  # 3 x 1
    # flip the z and y axes to align with gsplat conventions
    R = R * torch.tensor([[[1, -1, -1]]], device=R.device, dtype=R.dtype)
    # analytic matrix inverse to get world2camera matrix
    R_inv = R.transpose(1, 2)
    T_inv = -torch.bmm(R_inv, T)
    viewmat = torch.zeros(R.shape[0], 4, 4, device=R.device, dtype=R.dtype)
    viewmat[:, 3, 3] = 1.0  # homogenous
    viewmat[:, :3, :3] = R_inv
    viewmat[:, :3, 3:4] = T_inv
    return viewmat


@dataclass
class SplatfactoModelConfig(ModelConfig):
    """Splatfacto Model Config, nerfstudio's implementation of Gaussian Splatting"""

    _target: Type = field(default_factory=lambda: SplatfactoModel)
    warmup_length: int = 500
    """period of steps where refinement is turned off"""
    refine_every: int = 100
    """period of steps where gaussians are culled and densified"""
    resolution_schedule: int = 3000
    """training starts at 1/d resolution, every n steps this is doubled"""
    background_color: Literal["random", "black", "white"] = "black"
    """Whether to randomize the background color."""
    num_downscales: int = 2
    """at the beginning, resolution is 1/2^d, where d is this number"""
    cull_alpha_thresh: float = 0.1
    """threshold of opacity for culling gaussians. One can set it to a lower value (e.g. 0.005) for higher quality."""
    cull_scale_thresh: float = 0.5
    """threshold of scale for culling huge gaussians"""
    continue_cull_post_densification: bool = True
    """If True, continue to cull gaussians post refinement"""
    reset_alpha_every: int = 30
    """Every this many refinement steps, reset the alpha"""
    densify_grad_thresh: float = 0.0008
    """threshold of positional gradient norm for densifying gaussians"""
    densify_size_thresh: float = 0.01
    """below this size, gaussians are *duplicated*, otherwise split"""
    n_split_samples: int = 2
    """number of samples to split gaussians into"""
    sh_degree_interval: int = 1000
    """every n intervals turn on another sh degree"""
    cull_screen_size: float = 0.15
    """if a gaussian is more than this percent of screen space, cull it"""
    split_screen_size: float = 0.05
    """if a gaussian is more than this percent of screen space, split it"""
    stop_screen_size_at: int = 4000
    """stop culling/splitting at this step WRT screen size of gaussians"""
    random_init: bool = False
    """whether to initialize the positions uniformly randomly (not SFM points)"""
    num_random: int = 50000
    """Number of gaussians to initialize if random init is used"""
    random_scale: float = 10.0
    "Size of the cube to initialize random gaussians within"
    ssim_lambda: float = 0.2
    """weight of ssim loss"""
    stop_split_at: int = 15000
    """stop splitting at this step"""
    sh_degree: int = 3
    """maximum degree of spherical harmonics to use"""
    use_scale_regularization: bool = False
    """If enabled, a scale regularization introduced in PhysGauss (https://xpandora.github.io/PhysGaussian/) is used for reducing huge spikey gaussians."""
    max_gauss_ratio: float = 10.0
    """threshold of ratio of gaussian max to min scale before applying regularization
    loss from the PhysGaussian paper
    """
    output_depth_during_training: bool = False
    """If True, output depth during training. Otherwise, only output depth during evaluation."""
    rasterize_mode: Literal["classic", "antialiased"] = "classic"
    """
    Classic mode of rendering will use the EWA volume splatting with a [0.3, 0.3] screen space blurring kernel. This
    approach is however not suitable to render tiny gaussians at higher or lower resolution than the captured, which
    results "aliasing-like" artifacts. The antialiased mode overcomes this limitation by calculating compensation factors
    and apply them to the opacities of gaussians to preserve the total integrated density of splats.

    However, PLY exported with antialiased rasterize mode is not compatible with classic mode. Thus many web viewers that
    were implemented for classic mode can not render antialiased mode PLY properly without modifications.
    """
    camera_optimizer: CameraOptimizerConfig = field(default_factory=lambda: CameraOptimizerConfig(mode="off"))
    """Config of the camera optimizer to use"""


class SplatfactoModel(Model):
    """Nerfstudio's implementation of Gaussian Splatting

    Args:
        config: Splatfacto configuration to instantiate model
    """

    config: SplatfactoModelConfig

    def __init__(
        self,
        *args,
        seed_points: Optional[Tuple[torch.Tensor, torch.Tensor]] = None,
        **kwargs,
    ):
        self.seed_points = seed_points
        super().__init__(*args, **kwargs)

    def populate_modules(self):
        if self.seed_points is not None and not self.config.random_init:
            means = torch.nn.Parameter(self.seed_points[0])  # (Location, Color)
        else:
            means = torch.nn.Parameter((torch.rand((self.config.num_random, 3)) - 0.5) * self.config.random_scale)
        self.xys_grad_norm = None
        self.max_2Dsize = None
        distances, _ = self.k_nearest_sklearn(means.data, 3)
        distances = torch.from_numpy(distances)
        # find the average of the three nearest neighbors for each point and use that as the scale
        avg_dist = distances.mean(dim=-1, keepdim=True)
        scales = torch.nn.Parameter(torch.log(avg_dist.repeat(1, 3)))
        num_points = means.shape[0]
        quats = torch.nn.Parameter(random_quat_tensor(num_points))
        dim_sh = num_sh_bases(self.config.sh_degree)

        if (
            self.seed_points is not None
            and not self.config.random_init
            # We can have colors without points.
            and self.seed_points[1].shape[0] > 0
        ):
            shs = torch.zeros((self.seed_points[1].shape[0], dim_sh, 3)).float().cuda()
            if self.config.sh_degree > 0:
                shs[:, 0, :3] = RGB2SH(self.seed_points[1] / 255)
                shs[:, 1:, 3:] = 0.0
            else:
                CONSOLE.log("use color only optimization with sigmoid activation")
                shs[:, 0, :3] = torch.logit(self.seed_points[1] / 255, eps=1e-10)
            features_dc = torch.nn.Parameter(shs[:, 0, :])
            features_rest = torch.nn.Parameter(shs[:, 1:, :])
        else:
            features_dc = torch.nn.Parameter(torch.rand(num_points, 3))
            features_rest = torch.nn.Parameter(torch.zeros((num_points, dim_sh - 1, 3)))

        opacities = torch.nn.Parameter(torch.logit(0.1 * torch.ones(num_points, 1)))
        self.gauss_params = torch.nn.ParameterDict(
            {
                "means": means,
                "scales": scales,
                "quats": quats,
                "features_dc": features_dc,
                "features_rest": features_rest,
                "opacities": opacities,
            }
        )

        self.camera_optimizer: CameraOptimizer = self.config.camera_optimizer.setup(
            num_cameras=self.num_train_data, device="cpu"
        )

        # metrics
        from torchmetrics.image import PeakSignalNoiseRatio
        from torchmetrics.image.lpip import LearnedPerceptualImagePatchSimilarity

        self.psnr = PeakSignalNoiseRatio(data_range=1.0)
        self.ssim = SSIM(data_range=1.0, size_average=True, channel=3)
        self.lpips = LearnedPerceptualImagePatchSimilarity(normalize=True)
        self.step = 0

        self.crop_box: Optional[OrientedBox] = None
        if self.config.background_color == "random":
            self.background_color = torch.tensor(
                [0.1490, 0.1647, 0.2157]
            )  # This color is the same as the default background color in Viser. This would only affect the background color when rendering.
        else:
            self.background_color = get_color(self.config.background_color)

    @property
    def colors(self):
        if self.config.sh_degree > 0:
            return SH2RGB(self.features_dc)
        else:
            return torch.sigmoid(self.features_dc)

    @property
    def shs_0(self):
        return self.features_dc

    @property
    def shs_rest(self):
        return self.features_rest

    @property
    def num_points(self):
        return self.means.shape[0]

    @property
    def means(self):
        return self.gauss_params["means"]

    @property
    def scales(self):
        return self.gauss_params["scales"]

    @property
    def quats(self):
        return self.gauss_params["quats"]

    @property
    def features_dc(self):
        return self.gauss_params["features_dc"]

    @property
    def features_rest(self):
        return self.gauss_params["features_rest"]

    @property
    def opacities(self):
        return self.gauss_params["opacities"]

    def load_state_dict(self, dict, **kwargs):  # type: ignore
        # resize the parameters to match the new number of points
        self.step = 30000
        if "means" in dict:
            # For backwards compatibility, we remap the names of parameters from
            # means->gauss_params.means since old checkpoints have that format
            for p in ["means", "scales", "quats", "features_dc", "features_rest", "opacities"]:
                dict[f"gauss_params.{p}"] = dict[p]
        newp = dict["gauss_params.means"].shape[0]
        for name, param in self.gauss_params.items():
            old_shape = param.shape
            new_shape = (newp,) + old_shape[1:]
            self.gauss_params[name] = torch.nn.Parameter(torch.zeros(new_shape, device=self.device))
        super().load_state_dict(dict, **kwargs)

    def k_nearest_sklearn(self, x: torch.Tensor, k: int):
        """
            Find k-nearest neighbors using sklearn's NearestNeighbors.
        x: The data tensor of shape [num_samples, num_features]
        k: The number of neighbors to retrieve
        """
        # Convert tensor to numpy array
        x_np = x.cpu().numpy()

        # Build the nearest neighbors model
        from sklearn.neighbors import NearestNeighbors

        nn_model = NearestNeighbors(n_neighbors=k + 1, algorithm="auto", metric="euclidean").fit(x_np)

        # Find the k-nearest neighbors
        distances, indices = nn_model.kneighbors(x_np)

        # Exclude the point itself from the result and return
        return distances[:, 1:].astype(np.float32), indices[:, 1:].astype(np.float32)

    def remove_from_optim(self, optimizer, deleted_mask, new_params):
        """removes the deleted_mask from the optimizer provided"""
        assert len(new_params) == 1
        # assert isinstance(optimizer, torch.optim.Adam), "Only works with Adam"

        param = optimizer.param_groups[0]["params"][0]
        param_state = optimizer.state[param]
        del optimizer.state[param]

        # Modify the state directly without deleting and reassigning.
        if "exp_avg" in param_state:
            param_state["exp_avg"] = param_state["exp_avg"][~deleted_mask]
            param_state["exp_avg_sq"] = param_state["exp_avg_sq"][~deleted_mask]

        # Update the parameter in the optimizer's param group.
        del optimizer.param_groups[0]["params"][0]
        del optimizer.param_groups[0]["params"]
        optimizer.param_groups[0]["params"] = new_params
        optimizer.state[new_params[0]] = param_state

    def remove_from_all_optim(self, optimizers, deleted_mask):
        param_groups = self.get_gaussian_param_groups()
        for group, param in param_groups.items():
            self.remove_from_optim(optimizers.optimizers[group], deleted_mask, param)
        torch.cuda.empty_cache()

    def dup_in_optim(self, optimizer, dup_mask, new_params, n=2):
        """adds the parameters to the optimizer"""
        param = optimizer.param_groups[0]["params"][0]
        param_state = optimizer.state[param]
        if "exp_avg" in param_state:
            repeat_dims = (n,) + tuple(1 for _ in range(param_state["exp_avg"].dim() - 1))
            param_state["exp_avg"] = torch.cat(
                [
                    param_state["exp_avg"],
                    torch.zeros_like(param_state["exp_avg"][dup_mask.squeeze()]).repeat(*repeat_dims),
                ],
                dim=0,
            )
            param_state["exp_avg_sq"] = torch.cat(
                [
                    param_state["exp_avg_sq"],
                    torch.zeros_like(param_state["exp_avg_sq"][dup_mask.squeeze()]).repeat(*repeat_dims),
                ],
                dim=0,
            )
        del optimizer.state[param]
        optimizer.state[new_params[0]] = param_state
        optimizer.param_groups[0]["params"] = new_params
        del param

    def dup_in_all_optim(self, optimizers, dup_mask, n):
        param_groups = self.get_gaussian_param_groups()
        for group, param in param_groups.items():
            self.dup_in_optim(optimizers.optimizers[group], dup_mask, param, n)

    def after_train(self, step: int):
        assert step == self.step
        # to save some training time, we no longer need to update those stats post refinement
        if self.step >= self.config.stop_split_at:
            return
        with torch.no_grad():
            # keep track of a moving average of grad norms
            visible_mask = (self.radii > 0).flatten()
            grads = self.xys.absgrad[0][visible_mask].norm(dim=-1)  # type: ignore
            # print(f"grad norm min {grads.min().item()} max {grads.max().item()} mean {grads.mean().item()} size {grads.shape}")
            if self.xys_grad_norm is None:
                self.xys_grad_norm = torch.zeros(self.num_points, device=self.device, dtype=torch.float32)
                self.vis_counts = torch.ones(self.num_points, device=self.device, dtype=torch.float32)
            assert self.vis_counts is not None
            self.vis_counts[visible_mask] += 1
            self.xys_grad_norm[visible_mask] += grads
            # update the max screen size, as a ratio of number of pixels
            if self.max_2Dsize is None:
                self.max_2Dsize = torch.zeros_like(self.radii, dtype=torch.float32)
            newradii = self.radii.detach()[visible_mask]
            self.max_2Dsize[visible_mask] = torch.maximum(
                self.max_2Dsize[visible_mask],
                newradii / float(max(self.last_size[0], self.last_size[1])),
            )

    def set_crop(self, crop_box: Optional[OrientedBox]):
        self.crop_box = crop_box

    def set_background(self, background_color: torch.Tensor):
        assert background_color.shape == (3,)
        self.background_color = background_color

    def refinement_after(self, optimizers: Optimizers, step):
        assert step == self.step
        if self.step <= self.config.warmup_length:
            return
        with torch.no_grad():
            # Offset all the opacity reset logic by refine_every so that we don't
            # save checkpoints right when the opacity is reset (saves every 2k)
            # then cull
            # only split/cull if we've seen every image since opacity reset
            reset_interval = self.config.reset_alpha_every * self.config.refine_every
            do_densification = (
                self.step < self.config.stop_split_at
                and self.step % reset_interval > self.num_train_data + self.config.refine_every
            )
            if do_densification:
                # then we densify
                assert self.xys_grad_norm is not None and self.vis_counts is not None and self.max_2Dsize is not None
                avg_grad_norm = (self.xys_grad_norm / self.vis_counts) * 0.5 * max(self.last_size[0], self.last_size[1])
                high_grads = (avg_grad_norm > self.config.densify_grad_thresh).squeeze()
                splits = (self.scales.exp().max(dim=-1).values > self.config.densify_size_thresh).squeeze()
                if self.step < self.config.stop_screen_size_at:
                    splits |= (self.max_2Dsize > self.config.split_screen_size).squeeze()
                splits &= high_grads
                nsamps = self.config.n_split_samples
                split_params = self.split_gaussians(splits, nsamps)

                dups = (self.scales.exp().max(dim=-1).values <= self.config.densify_size_thresh).squeeze()
                dups &= high_grads
                dup_params = self.dup_gaussians(dups)
                for name, param in self.gauss_params.items():
                    self.gauss_params[name] = torch.nn.Parameter(
                        torch.cat([param.detach(), split_params[name], dup_params[name]], dim=0)
                    )
                # append zeros to the max_2Dsize tensor
                self.max_2Dsize = torch.cat(
                    [
                        self.max_2Dsize,
                        torch.zeros_like(split_params["scales"][:, 0]),
                        torch.zeros_like(dup_params["scales"][:, 0]),
                    ],
                    dim=0,
                )

                split_idcs = torch.where(splits)[0]
                self.dup_in_all_optim(optimizers, split_idcs, nsamps)

                dup_idcs = torch.where(dups)[0]
                self.dup_in_all_optim(optimizers, dup_idcs, 1)

                # After a guassian is split into two new gaussians, the original one should also be pruned.
                splits_mask = torch.cat(
                    (
                        splits,
                        torch.zeros(
                            nsamps * splits.sum() + dups.sum(),
                            device=self.device,
                            dtype=torch.bool,
                        ),
                    )
                )

                deleted_mask = self.cull_gaussians(splits_mask)
            elif self.step >= self.config.stop_split_at and self.config.continue_cull_post_densification:
                deleted_mask = self.cull_gaussians()
            else:
                # if we donot allow culling post refinement, no more gaussians will be pruned.
                deleted_mask = None

            if deleted_mask is not None:
                self.remove_from_all_optim(optimizers, deleted_mask)

            if self.step < self.config.stop_split_at and self.step % reset_interval == self.config.refine_every:
                # Reset value is set to be twice of the cull_alpha_thresh
                reset_value = self.config.cull_alpha_thresh * 2.0
                self.opacities.data = torch.clamp(
                    self.opacities.data,
                    max=torch.logit(torch.tensor(reset_value, device=self.device)).item(),
                )
                # reset the exp of optimizer
                optim = optimizers.optimizers["opacities"]
                param = optim.param_groups[0]["params"][0]
                param_state = optim.state[param]
                param_state["exp_avg"] = torch.zeros_like(param_state["exp_avg"])
                param_state["exp_avg_sq"] = torch.zeros_like(param_state["exp_avg_sq"])

            self.xys_grad_norm = None
            self.vis_counts = None
            self.max_2Dsize = None

    def cull_gaussians(self, extra_cull_mask: Optional[torch.Tensor] = None):
        """
        This function deletes gaussians with under a certain opacity threshold
        extra_cull_mask: a mask indicates extra gaussians to cull besides existing culling criterion
        """
        n_bef = self.num_points
        # cull transparent ones
        culls = (torch.sigmoid(self.opacities) < self.config.cull_alpha_thresh).squeeze()
        below_alpha_count = torch.sum(culls).item()
        toobigs_count = 0
        if extra_cull_mask is not None:
            culls = culls | extra_cull_mask
        if self.step > self.config.refine_every * self.config.reset_alpha_every:
            # cull huge ones
            toobigs = (torch.exp(self.scales).max(dim=-1).values > self.config.cull_scale_thresh).squeeze()
            if self.step < self.config.stop_screen_size_at:
                # cull big screen space
                if self.max_2Dsize is not None:
                    toobigs = toobigs | (self.max_2Dsize > self.config.cull_screen_size).squeeze()
            culls = culls | toobigs
            toobigs_count = torch.sum(toobigs).item()
        for name, param in self.gauss_params.items():
            self.gauss_params[name] = torch.nn.Parameter(param[~culls])

        CONSOLE.log(
            f"Culled {n_bef - self.num_points} gaussians "
            f"({below_alpha_count} below alpha thresh, {toobigs_count} too bigs, {self.num_points} remaining)"
        )

        return culls

    def split_gaussians(self, split_mask, samps):
        """
        This function splits gaussians that are too large
        """
        n_splits = split_mask.sum().item()
        CONSOLE.log(f"Splitting {split_mask.sum().item()/self.num_points} gaussians: {n_splits}/{self.num_points}")
        centered_samples = torch.randn((samps * n_splits, 3), device=self.device)  # Nx3 of axis-aligned scales
        scaled_samples = (
            torch.exp(self.scales[split_mask].repeat(samps, 1)) * centered_samples
        )  # how these scales are rotated
        quats = self.quats[split_mask] / self.quats[split_mask].norm(dim=-1, keepdim=True)  # normalize them first
        rots = quat_to_rotmat(quats.repeat(samps, 1))  # how these scales are rotated
        rotated_samples = torch.bmm(rots, scaled_samples[..., None]).squeeze()
        new_means = rotated_samples + self.means[split_mask].repeat(samps, 1)
        # step 2, sample new colors
        new_features_dc = self.features_dc[split_mask].repeat(samps, 1)
        new_features_rest = self.features_rest[split_mask].repeat(samps, 1, 1)
        # step 3, sample new opacities
        new_opacities = self.opacities[split_mask].repeat(samps, 1)
        # step 4, sample new scales
        size_fac = 1.6
        new_scales = torch.log(torch.exp(self.scales[split_mask]) / size_fac).repeat(samps, 1)
        self.scales[split_mask] = torch.log(torch.exp(self.scales[split_mask]) / size_fac)
        # step 5, sample new quats
        new_quats = self.quats[split_mask].repeat(samps, 1)
        out = {
            "means": new_means,
            "features_dc": new_features_dc,
            "features_rest": new_features_rest,
            "opacities": new_opacities,
            "scales": new_scales,
            "quats": new_quats,
        }
        for name, param in self.gauss_params.items():
            if name not in out:
                out[name] = param[split_mask].repeat(samps, 1)
        return out

    def dup_gaussians(self, dup_mask):
        """
        This function duplicates gaussians that are too small
        """
        n_dups = dup_mask.sum().item()
        CONSOLE.log(f"Duplicating {dup_mask.sum().item()/self.num_points} gaussians: {n_dups}/{self.num_points}")
        new_dups = {}
        for name, param in self.gauss_params.items():
            new_dups[name] = param[dup_mask]
        return new_dups

    def get_training_callbacks(
        self, training_callback_attributes: TrainingCallbackAttributes
    ) -> List[TrainingCallback]:
        cbs = []
        cbs.append(TrainingCallback([TrainingCallbackLocation.BEFORE_TRAIN_ITERATION], self.step_cb))
        # The order of these matters
        cbs.append(
            TrainingCallback(
                [TrainingCallbackLocation.AFTER_TRAIN_ITERATION],
                self.after_train,
            )
        )
        cbs.append(
            TrainingCallback(
                [TrainingCallbackLocation.AFTER_TRAIN_ITERATION],
                self.refinement_after,
                update_every_num_iters=self.config.refine_every,
                args=[training_callback_attributes.optimizers],
            )
        )
        return cbs

    def step_cb(self, step):
        self.step = step

    def get_gaussian_param_groups(self) -> Dict[str, List[Parameter]]:
        # Here we explicitly use the means, scales as parameters so that the user can override this function and
        # specify more if they want to add more optimizable params to gaussians.
        return {
            name: [self.gauss_params[name]]
            for name in ["means", "scales", "quats", "features_dc", "features_rest", "opacities"]
        }

    def get_param_groups(self) -> Dict[str, List[Parameter]]:
        """Obtain the parameter groups for the optimizers

        Returns:
            Mapping of different parameter groups
        """
        gps = self.get_gaussian_param_groups()
        self.camera_optimizer.get_param_groups(param_groups=gps)
        return gps

    def _get_downscale_factor(self):
        if self.training:
            return 2 ** max(
                (self.config.num_downscales - self.step // self.config.resolution_schedule),
                0,
            )
        else:
            return 1

    def _downscale_if_required(self, image):
        d = self._get_downscale_factor()
        if d > 1:
            return resize_image(image, d)
        return image

    @staticmethod
    def get_empty_outputs(width: int, height: int, background: torch.Tensor) -> Dict[str, Union[torch.Tensor, List]]:
        rgb = background.repeat(height, width, 1)
        depth = background.new_ones(*rgb.shape[:2], 1) * 10
        accumulation = background.new_zeros(*rgb.shape[:2], 1)
        return {"rgb": rgb, "depth": depth, "accumulation": accumulation, "background": background}

    def _get_background_color(self):
        if self.config.background_color == "random":
            if self.training:
                background = torch.rand(3, device=self.device)
            else:
                background = self.background_color.to(self.device)
        elif self.config.background_color == "white":
            background = torch.ones(3, device=self.device)
        elif self.config.background_color == "black":
            background = torch.zeros(3, device=self.device)
        else:
            raise ValueError(f"Unknown background color {self.config.background_color}")
        return background

    def get_outputs(self, camera: Cameras) -> Dict[str, Union[torch.Tensor, List]]:
        """Takes in a Ray Bundle and returns a dictionary of outputs.

        Args:
            ray_bundle: Input bundle of rays. This raybundle should have all the
            needed information to compute the outputs.

        Returns:
            Outputs of model. (ie. rendered colors)
        """
        if not isinstance(camera, Cameras):
            print("Called get_outputs with not a camera")
            return {}

        if self.training:
            assert camera.shape[0] == 1, "Only one camera at a time"
            optimized_camera_to_world = self.camera_optimizer.apply_to_camera(camera)
        else:
            optimized_camera_to_world = camera.camera_to_worlds

        # cropping
        if self.crop_box is not None and not self.training:
            crop_ids = self.crop_box.within(self.means).squeeze()
            if crop_ids.sum() == 0:
                return self.get_empty_outputs(
                    int(camera.width.item()), int(camera.height.item()), self.background_color
                )
        else:
            crop_ids = None

        if crop_ids is not None:
            opacities_crop = self.opacities[crop_ids]
            means_crop = self.means[crop_ids]
            features_dc_crop = self.features_dc[crop_ids]
            features_rest_crop = self.features_rest[crop_ids]
            scales_crop = self.scales[crop_ids]
            quats_crop = self.quats[crop_ids]
        else:
            opacities_crop = self.opacities
            means_crop = self.means
            features_dc_crop = self.features_dc
            features_rest_crop = self.features_rest
            scales_crop = self.scales
            quats_crop = self.quats

        colors_crop = torch.cat((features_dc_crop[:, None, :], features_rest_crop), dim=1)

        BLOCK_WIDTH = 16  # this controls the tile size of rasterization, 16 is a good default
        camera_scale_fac = self._get_downscale_factor()
        camera.rescale_output_resolution(1 / camera_scale_fac)
        viewmat = get_viewmat(optimized_camera_to_world)
        K = camera.get_intrinsics_matrices().cuda()
        W, H = int(camera.width.item()), int(camera.height.item())
        self.last_size = (H, W)
        camera.rescale_output_resolution(camera_scale_fac)  # type: ignore

        # apply the compensation of screen space blurring to gaussians
        if self.config.rasterize_mode not in ["antialiased", "classic"]:
            raise ValueError("Unknown rasterize_mode: %s", self.config.rasterize_mode)

        if self.config.output_depth_during_training or not self.training:
            render_mode = "RGB+ED"
        else:
            render_mode = "RGB"

        if self.config.sh_degree > 0:
            sh_degree_to_use = min(self.step // self.config.sh_degree_interval, self.config.sh_degree)
        else:
            colors_crop = torch.sigmoid(colors_crop)
            sh_degree_to_use = None

        render, alpha, info = rasterization(
            means=means_crop,
            quats=quats_crop / quats_crop.norm(dim=-1, keepdim=True),
            scales=torch.exp(scales_crop),
            opacities=torch.sigmoid(opacities_crop).squeeze(-1),
            colors=colors_crop,
            viewmats=viewmat,  # [1, 4, 4]
            Ks=K,  # [1, 3, 3]
            width=W,
            height=H,
            tile_size=BLOCK_WIDTH,
            packed=False,
            near_plane=0.01,
            far_plane=1e10,
            render_mode=render_mode,
            sh_degree=sh_degree_to_use,
            sparse_grad=False,
            absgrad=True,
            rasterize_mode=self.config.rasterize_mode,
            # set some threshold to disregrad small gaussians for faster rendering.
            # radius_clip=3.0,
        )
        if self.training and info["means2d"].requires_grad:
            info["means2d"].retain_grad()
        self.xys = info["means2d"]  # [1, N, 2]
        self.radii = info["radii"][0]  # [N]
        alpha = alpha[:, ...]

        background = self._get_background_color()
        rgb = render[:, ..., :3] + (1 - alpha) * background
        rgb = torch.clamp(rgb, 0.0, 1.0)

        if render_mode == "RGB+ED":
            depth_im = render[:, ..., 3:4]
            depth_im = torch.where(alpha > 0, depth_im, depth_im.detach().max()).squeeze(0)
        else:
            depth_im = None

        if background.shape[0] == 3 and not self.training:
            background = background.expand(H, W, 3)

        return {
            "rgb": rgb.squeeze(0),  # type: ignore
            "depth": depth_im,  # type: ignore
            "accumulation": alpha.squeeze(0),  # type: ignore
            "background": background,  # type: ignore
        }  # type: ignore

    def get_gt_img(self, image: torch.Tensor):
        """Compute groundtruth image with iteration dependent downscale factor for evaluation purpose

        Args:
            image: tensor.Tensor in type uint8 or float32
        """
        if image.dtype == torch.uint8:
            image = image.float() / 255.0
        gt_img = self._downscale_if_required(image)
        return gt_img.to(self.device)

    def composite_with_background(self, image, background) -> torch.Tensor:
        """Composite the ground truth image with a background color when it has an alpha channel.

        Args:
            image: the image to composite
            background: the background color
        """
        if image.shape[2] == 4:
            alpha = image[..., -1].unsqueeze(-1).repeat((1, 1, 3))
            return alpha * image[..., :3] + (1 - alpha) * background
        else:
            return image

    def get_metrics_dict(self, outputs, batch) -> Dict[str, torch.Tensor]:
        """Compute and returns metrics.

        Args:
            outputs: the output to compute loss dict to
            batch: ground truth batch corresponding to outputs
        """
        gt_rgb = self.composite_with_background(self.get_gt_img(batch["image"]), outputs["background"])
        metrics_dict = {}
        predicted_rgb = outputs["rgb"]
        metrics_dict["psnr"] = self.psnr(predicted_rgb, gt_rgb)

        metrics_dict["gaussian_count"] = self.num_points

        self.camera_optimizer.get_metrics_dict(metrics_dict)
        return metrics_dict

    def get_loss_dict(self, outputs, batch, metrics_dict=None) -> Dict[str, torch.Tensor]:
        """Computes and returns the losses dict.

        Args:
            outputs: the output to compute loss dict to
            batch: ground truth batch corresponding to outputs
            metrics_dict: dictionary of metrics, some of which we can use for loss
        """
        gt_img = self.composite_with_background(self.get_gt_img(batch["image"]), outputs["background"])
        pred_img = outputs["rgb"]

        # Set masked part of both ground-truth and rendered image to black.
        # This is a little bit sketchy for the SSIM loss.
        if "mask" in batch:
            # batch["mask"] : [H, W, 1]
            mask = self._downscale_if_required(batch["mask"])
            mask = mask.to(self.device)
            assert mask.shape[:2] == gt_img.shape[:2] == pred_img.shape[:2]
            gt_img = gt_img * mask
            pred_img = pred_img * mask

        Ll1 = torch.abs(gt_img - pred_img).mean()
        simloss = 1 - self.ssim(gt_img.permute(2, 0, 1)[None, ...], pred_img.permute(2, 0, 1)[None, ...])
        if self.config.use_scale_regularization and self.step % 10 == 0:
            scale_exp = torch.exp(self.scales)
            scale_reg = (
                torch.maximum(
                    scale_exp.amax(dim=-1) / scale_exp.amin(dim=-1),
                    torch.tensor(self.config.max_gauss_ratio),
                )
                - self.config.max_gauss_ratio
            )
            scale_reg = 0.1 * scale_reg.mean()
        else:
            scale_reg = torch.tensor(0.0).to(self.device)

        loss_dict = {
            "main_loss": (1 - self.config.ssim_lambda) * Ll1 + self.config.ssim_lambda * simloss,
            "scale_reg": scale_reg,
        }

        if self.training:
            # Add loss from camera optimizer
            self.camera_optimizer.get_loss_dict(loss_dict)

        return loss_dict

    @torch.no_grad()
    def get_outputs_for_camera(self, camera: Cameras, obb_box: Optional[OrientedBox] = None) -> Dict[str, torch.Tensor]:
        """Takes in a camera, generates the raybundle, and computes the output of the model.
        Overridden for a camera-based gaussian model.

        Args:
            camera: generates raybundle
        """
        assert camera is not None, "must provide camera to gaussian model"
        self.set_crop(obb_box)
        outs = self.get_outputs(camera.to(self.device))
        return outs  # type: ignore

    def get_image_metrics_and_images(
        self, outputs: Dict[str, torch.Tensor], batch: Dict[str, torch.Tensor]
    ) -> Tuple[Dict[str, float], Dict[str, torch.Tensor]]:
        """Writes the test image outputs.

        Args:
            image_idx: Index of the image.
            step: Current step.
            batch: Batch of data.
            outputs: Outputs of the model.

        Returns:
            A dictionary of metrics.
        """
        gt_rgb = self.composite_with_background(self.get_gt_img(batch["image"]), outputs["background"])
        predicted_rgb = outputs["rgb"]

        combined_rgb = torch.cat([gt_rgb, predicted_rgb], dim=1)

        # Switch images from [H, W, C] to [1, C, H, W] for metrics computations
        gt_rgb = torch.moveaxis(gt_rgb, -1, 0)[None, ...]
        predicted_rgb = torch.moveaxis(predicted_rgb, -1, 0)[None, ...]

        psnr = self.psnr(gt_rgb, predicted_rgb)
        ssim = self.ssim(gt_rgb, predicted_rgb)
        lpips = self.lpips(gt_rgb, predicted_rgb)

        # all of these metrics will be logged as scalars
        metrics_dict = {"psnr": float(psnr.item()), "ssim": float(ssim)}  # type: ignore
        metrics_dict["lpips"] = float(lpips)

        images_dict = {"img": combined_rgb}

        return metrics_dict, images_dict

    def get_rgbsigma(self, xyz, camera: Cameras, res):
        """
        Args:
            xyz: (1, N, 3) feature grid positions 
            camera: Input ray_bundle
            res: (3) List of xyz dimensions e.g. [256, 256, 256]
        Returns:
            rgb_mean, density
        Notes:
            N = number of samples
        """
        device = self.device

        rgbs = torch.zeros((res[0] * res[1] * res[2], 3)).to(device) # e.g. size: [16777216, 3]
        depths = torch.zeros((xyz.shape[1], 1), device=device) # e.g. size: [16777216, 1]

        for i in range(xyz.shape[1]):
            point = xyz[:, i, :]  # (1, 3) tensor representing the 3D position
            
            # 1. Calculate the Gaussian density
            means = self.means               # (N, 3) tensor of Gaussian means
            scales = torch.exp(self.scales)  # (N, 3) tensor of Gaussian scales
            quats = self.quats               # (N, 4) tensor of Gaussian quaternions
            rotmats = quat_to_rotmat(quats)  # (N, 3, 3) tensor of rotation matrices
            features_dc_crop = self.features_dc # (N, 3)
            features_rest_crop = self.features_rest # (N, 16 - 1, 3)
            
            # 1.1 Calculate squared Mahalanobis distances & density
            # diffs = point - means  # (N, 3)
            # diffs = torch.sum(diffs * torch.bmm(diffs[:, None, :], rotmats) / (scales ** 2), dim=-1)  # (N,)

            # # # 1.2 Calculate density at the given point
            # densities = torch.exp(-0.5 * diffs)  # (N,) tensor of Gaussian densities
            # total_density = torch.sum(densities * torch.sigmoid(self.opacities))  # Weighted sum of densities

            # from gsplat._torch_impl.project_gaussians_forward
            # p_view, is_close = clip_near_plane(means3d, viewmat, clip_thresh)
            # depths = p_view[..., 2]
            # depths = torch.where(~mask, 0, depths)
            colors_crop = torch.cat((features_dc_crop[:, None, :], features_rest_crop), dim=1) # [N, 1, 3] + [N, 15, 3]
            #CONSOLE.print(f"[bold blue]colors_crop.shape: {colors_crop.shape}")
            
            ### Sampling the RGB values
            if self.config.sh_degree > 0:
                # viewdirs = means.to(device) - camera.camera_to_worlds[..., :3, 3].to(device)  # (N, 3)
                viewdirs = point.to(device) - camera.camera_to_worlds[0, ..., :3, 3].to(device)   # (3,) 
                viewdirs = viewdirs / viewdirs.norm(dim=-1, keepdim=True) # (3,) 
                n = min(self.step // self.config.sh_degree_interval, self.config.sh_degree)
                # rgb = spherical_harmonics(n, viewdirs[None, :], self.shs_0, self.shs_rest)[0]  # (3,)
                # rgb = spherical_harmonics(n, viewdirs, torch.cat([self.shs_0[:, None], self.shs_rest], dim=1))

                # OR
                #rgb = spherical_harmonics(n, viewdirs, colors_crop) # [384213, 3]
                #rgb = torch.clamp(rgb + 0.5, min=0.0)               # [384213, 3]

                rgb = torch.sigmoid(colors_crop[:, 0, :])

                #CONSOLE.print(f"[bold blue]rgb.shape: {rgb.shape}")
                #CONSOLE.print(f"[bold blue]rgb: \n{rgb}")
                #exit()
            else:
                # Ignore
                rgb = self.colors[densities.argmax()]  # Sample RGB from Gaussian with max density
                # OR
                # rgb = torch.sigmoid(colors_crop[:, 0, :])
            
            rgbs[i, :] = rgb
            #depths[i, 0] = total_density

            CONSOLE.print(f"[bold blue]rgbs.shape: {rgbs.shape}")
            exit()
        
        return rgbs, depths<|MERGE_RESOLUTION|>--- conflicted
+++ resolved
@@ -25,12 +25,6 @@
 
 import numpy as np
 import torch
-<<<<<<< HEAD
-from gsplat._torch_impl import quat_to_rotmat, clip_near_plane
-from gsplat.project_gaussians import project_gaussians
-from gsplat.rasterize import rasterize_gaussians
-from gsplat.sh import num_sh_bases, spherical_harmonics
-=======
 from gsplat.cuda_legacy._torch_impl import quat_to_rotmat
 
 try:
@@ -38,7 +32,6 @@
 except ImportError:
     print("Please install gsplat>=1.0.0")
 from gsplat.cuda_legacy._wrapper import num_sh_bases
->>>>>>> 9b3cbc79
 from pytorch_msssim import SSIM
 from torch.nn import Parameter
 
